#!/usr/bin/env python
# encoding: utf-8

# The MIT License (MIT)

# Copyright (c) 2012-2020 CNRS

# Permission is hereby granted, free of charge, to any person obtaining a copy
# of this software and associated documentation files (the "Software"), to deal
# in the Software without restriction, including without limitation the rights
# to use, copy, modify, merge, publish, distribute, sublicense, and/or sell
# copies of the Software, and to permit persons to whom the Software is
# furnished to do so, subject to the following conditions:

# The above copyright notice and this permission notice shall be included in
# all copies or substantial portions of the Software.

# THE SOFTWARE IS PROVIDED "AS IS", WITHOUT WARRANTY OF ANY KIND, EXPRESS OR
# IMPLIED, INCLUDING BUT NOT LIMITED TO THE WARRANTIES OF MERCHANTABILITY,
# FITNESS FOR A PARTICULAR PURPOSE AND NONINFRINGEMENT. IN NO EVENT SHALL THE
# AUTHORS OR COPYRIGHT HOLDERS BE LIABLE FOR ANY CLAIM, DAMAGES OR OTHER
# LIABILITY, WHETHER IN AN ACTION OF CONTRACT, TORT OR OTHERWISE, ARISING FROM,
# OUT OF OR IN CONNECTION WITH THE SOFTWARE OR THE USE OR OTHER DEALINGS IN THE
# SOFTWARE.

# AUTHORS
# Hervé BREDIN - http://herve.niderb.fr
<<<<<<< HEAD
from typing import Optional, Dict, List

from pyannote.core import Timeline, Annotation

from .base import BaseMetric
from .types import MetricComponents
=======
# Marvin LAVECHIN

from .base import BaseMetric, f_measure
>>>>>>> 243550d6
from .utils import UEMSupportMixin

# TODO: can't we put these as class attributes?
DER_NAME = 'detection error rate'
DER_TOTAL = 'total'
DER_FALSE_ALARM = 'false alarm'
DER_MISS = 'miss'


class DetectionErrorRate(UEMSupportMixin, BaseMetric):
    """Detection error rate

    This metric can be used to evaluate binary classification tasks such as
    speech activity detection, for instance. Inputs are expected to only
    contain segments corresponding to the positive class (e.g. speech regions).
    Gaps in the inputs considered as the negative class (e.g. non-speech
    regions).

    It is computed as (fa + miss) / total, where fa is the duration of false
    alarm (e.g. non-speech classified as speech), miss is the duration of
    missed detection (e.g. speech classified as non-speech), and total is the
    total duration of the positive class in the reference.

    Parameters
    ----------
    collar : float, optional
        Duration (in seconds) of collars removed from evaluation around
        boundaries of reference segments (one half before, one half after).
    skip_overlap : bool, optional
        Set to True to not evaluate overlap regions.
        Defaults to False (i.e. keep overlap regions).
    """

    @classmethod
    def metric_name(cls) -> str:
        return DER_NAME

    @classmethod
    def metric_components(cls) -> List[str]:
        return [DER_TOTAL, DER_FALSE_ALARM, DER_MISS]

    def __init__(self, collar=0.0, skip_overlap=False, **kwargs):
        super(DetectionErrorRate, self).__init__(**kwargs)
        self.collar = collar
        self.skip_overlap = skip_overlap

    def compute_components(self,
                           reference: Annotation,
                           hypothesis: Timeline,
                           uem: Optional[Timeline] = None,
                           **kwargs) -> Dict:

        reference, hypothesis, uem = self.uemify(
            reference, hypothesis, uem=uem,
            collar=self.collar, skip_overlap=self.skip_overlap,
            returns_uem=True)

        reference = reference.get_timeline(copy=False).support()
        hypothesis = hypothesis.get_timeline(copy=False).support()

        reference_ = reference.gaps(support=uem)
        hypothesis_ = hypothesis.gaps(support=uem)

        false_positive = 0.
        for r_, h in reference_.co_iter(hypothesis):
            false_positive += (r_ & h).duration

        false_negative = 0.
        for r, h_ in reference.co_iter(hypothesis_):
            false_negative += (r & h_).duration

        detail = {
            DER_MISS: false_negative,
            DER_FALSE_ALARM: false_positive,
            DER_TOTAL: reference.duration()
        }

        return detail

    def compute_metric(self, detail: Dict) -> float:
        error = 1. * (detail[DER_FALSE_ALARM] + detail[DER_MISS])
        total = 1. * detail[DER_TOTAL]
        if total == 0.:
            if error == 0:
                return 0.
            else:
                return 1.
        else:
            return error / total


ACCURACY_NAME = 'detection accuracy'
ACCURACY_TRUE_POSITIVE = 'true positive'
ACCURACY_TRUE_NEGATIVE = 'true negative'
ACCURACY_FALSE_POSITIVE = 'false positive'
ACCURACY_FALSE_NEGATIVE = 'false negative'


class DetectionAccuracy(DetectionErrorRate):
    """Detection accuracy

    This metric can be used to evaluate binary classification tasks such as
    speech activity detection, for instance. Inputs are expected to only
    contain segments corresponding to the positive class (e.g. speech regions).
    Gaps in the inputs considered as the negative class (e.g. non-speech
    regions).

    It is computed as (tp + tn) / total, where tp is the duration of true
    positive (e.g. speech classified as speech), tn is the duration of true
    negative (e.g. non-speech classified as non-speech), and total is the total
    duration of the input signal.

    Parameters
    ----------
    collar : float, optional
        Duration (in seconds) of collars removed from evaluation around
        boundaries of reference segments (one half before, one half after).
    skip_overlap : bool, optional
        Set to True to not evaluate overlap regions.
        Defaults to False (i.e. keep overlap regions).
    """

    @classmethod
    def metric_name(cls) -> str:
        return ACCURACY_NAME

    @classmethod
    def metric_components(cls) -> List[str]:
        return [ACCURACY_TRUE_POSITIVE, ACCURACY_TRUE_NEGATIVE,
                ACCURACY_FALSE_POSITIVE, ACCURACY_FALSE_NEGATIVE]

    def compute_components(self,
                           reference: Annotation,
                           hypothesis: Timeline,
                           uem: Optional[Timeline] = None,
                           **kwargs) -> MetricComponents:

        reference, hypothesis, uem = self.uemify(
            reference, hypothesis, uem=uem,
            collar=self.collar, skip_overlap=self.skip_overlap,
            returns_uem=True)

        reference = reference.get_timeline(copy=False).support()
        hypothesis = hypothesis.get_timeline(copy=False).support()

        reference_ = reference.gaps(support=uem)
        hypothesis_ = hypothesis.gaps(support=uem)

        true_positive = 0.
        for r, h in reference.co_iter(hypothesis):
            true_positive += (r & h).duration

        true_negative = 0.
        for r_, h_ in reference_.co_iter(hypothesis_):
            true_negative += (r_ & h_).duration

        false_positive = 0.
        for r_, h in reference_.co_iter(hypothesis):
            false_positive += (r_ & h).duration

        false_negative = 0.
        for r, h_ in reference.co_iter(hypothesis_):
            false_negative += (r & h_).duration

        detail = {
            ACCURACY_TRUE_NEGATIVE: true_negative,
            ACCURACY_TRUE_POSITIVE: true_positive,
            ACCURACY_FALSE_NEGATIVE: false_negative,
            ACCURACY_FALSE_POSITIVE: false_positive}

        return detail

    def compute_metric(self, detail: MetricComponents) -> float:
        numerator = 1. * (detail[ACCURACY_TRUE_NEGATIVE] +
                          detail[ACCURACY_TRUE_POSITIVE])
        denominator = 1. * (detail[ACCURACY_TRUE_NEGATIVE] +
                            detail[ACCURACY_TRUE_POSITIVE] +
                            detail[ACCURACY_FALSE_NEGATIVE] +
                            detail[ACCURACY_FALSE_POSITIVE])

        if denominator == 0.:
            return 1.
        else:
            return numerator / denominator


PRECISION_NAME = 'detection precision'
PRECISION_RETRIEVED = 'retrieved'
PRECISION_RELEVANT_RETRIEVED = 'relevant retrieved'


class DetectionPrecision(DetectionErrorRate):
    """Detection precision

    This metric can be used to evaluate binary classification tasks such as
    speech activity detection, for instance. Inputs are expected to only
    contain segments corresponding to the positive class (e.g. speech regions).
    Gaps in the inputs considered as the negative class (e.g. non-speech
    regions).

    It is computed as tp / (tp + fp), where tp is the duration of true positive
    (e.g. speech classified as speech), and fp is the duration of false
    positive (e.g. non-speech classified as speech).

    Parameters
    ----------
    collar : float, optional
        Duration (in seconds) of collars removed from evaluation around
        boundaries of reference segments (one half before, one half after).
    skip_overlap : bool, optional
        Set to True to not evaluate overlap regions.
        Defaults to False (i.e. keep overlap regions).
    """

    @classmethod
    def metric_name(cls) -> str:
        return PRECISION_NAME

    @classmethod
    def metric_components(cls) -> List[str]:
        return [PRECISION_RETRIEVED, PRECISION_RELEVANT_RETRIEVED]

    def compute_components(self,
                           reference: Annotation,
                           hypothesis: Timeline,
                           uem: Optional[Timeline] = None,
                           **kwargs) -> MetricComponents:

        reference, hypothesis, uem = self.uemify(
            reference, hypothesis, uem=uem,
            collar=self.collar, skip_overlap=self.skip_overlap,
            returns_uem=True)

        reference = reference.get_timeline(copy=False).support()
        hypothesis = hypothesis.get_timeline(copy=False).support()

        reference_ = reference.gaps(support=uem)

        true_positive = 0.
        for r, h in reference.co_iter(hypothesis):
            true_positive += (r & h).duration

        false_positive = 0.
        for r_, h in reference_.co_iter(hypothesis):
            false_positive += (r_ & h).duration

        detail = {PRECISION_RETRIEVED: true_positive + false_positive,
                  PRECISION_RELEVANT_RETRIEVED: true_positive}

        return detail

    def compute_metric(self, detail: MetricComponents) -> float:
        relevant_retrieved = 1. * detail[PRECISION_RELEVANT_RETRIEVED]
        retrieved = 1. * detail[PRECISION_RETRIEVED]
        if retrieved == 0.:
            return 1.
        else:
            return relevant_retrieved / retrieved


RECALL_NAME = 'detection recall'
RECALL_RELEVANT = 'relevant'
RECALL_RELEVANT_RETRIEVED = 'relevant retrieved'


class DetectionRecall(DetectionErrorRate):
    """Detection recall

    This metric can be used to evaluate binary classification tasks such as
    speech activity detection, for instance. Inputs are expected to only
    contain segments corresponding to the positive class (e.g. speech regions).
    Gaps in the inputs considered as the negative class (e.g. non-speech
    regions).

    It is computed as tp / (tp + fn), where tp is the duration of true positive
    (e.g. speech classified as speech), and fn is the duration of false
    negative (e.g. speech classified as non-speech).

    Parameters
    ----------
    collar : float, optional
        Duration (in seconds) of collars removed from evaluation around
        boundaries of reference segments (one half before, one half after).
    skip_overlap : bool, optional
        Set to True to not evaluate overlap regions.
        Defaults to False (i.e. keep overlap regions).
    """

    @classmethod
    def metric_name(cls):
        return RECALL_NAME

    @classmethod
    def metric_components(cls):
        return [RECALL_RELEVANT, RECALL_RELEVANT_RETRIEVED]

    def compute_components(self,
                           reference: Annotation,
                           hypothesis: Timeline,
                           uem: Optional[Timeline] = None,
                           **kwargs) -> MetricComponents:

        reference, hypothesis, uem = self.uemify(
            reference, hypothesis, uem=uem,
            collar=self.collar, skip_overlap=self.skip_overlap,
            returns_uem=True)

        reference = reference.get_timeline(copy=False).support()
        hypothesis = hypothesis.get_timeline(copy=False).support()

        hypothesis_ = hypothesis.gaps(support=uem)

        true_positive = 0.
        for r, h in reference.co_iter(hypothesis):
            true_positive += (r & h).duration

        false_negative = 0.
        for r, h_ in reference.co_iter(hypothesis_):
            false_negative += (r & h_).duration

        detail = {
            RECALL_RELEVANT: true_positive + false_negative,
            RECALL_RELEVANT_RETRIEVED: true_positive}

        return detail

    def compute_metric(self, detail: MetricComponents) -> float:
        relevant_retrieved = 1. * detail[RECALL_RELEVANT_RETRIEVED]
        relevant = 1. * detail[RECALL_RELEVANT]
        if relevant == 0.:
            if relevant_retrieved == 0:
                return 1.
            else:
                return 0.
        else:
            return relevant_retrieved / relevant


DFS_NAME = 'F[precision|recall]'
DFS_PRECISION_RETRIEVED = 'retrieved'
DFS_RECALL_RELEVANT = 'relevant'
DFS_RELEVANT_RETRIEVED = 'relevant retrieved'


class DetectionPrecisionRecallFMeasure(UEMSupportMixin, BaseMetric):
    """Compute detection precision and recall, and return their F-score

    Parameters
    ----------
    collar : float, optional
        Duration (in seconds) of collars removed from evaluation around
        boundaries of reference segments (one half before, one half after).
    skip_overlap : bool, optional
        Set to True to not evaluate overlap regions.
        Defaults to False (i.e. keep overlap regions).
    beta : float, optional
        When beta > 1, greater importance is given to recall.
        When beta < 1, greater importance is given to precision.
        Defaults to 1.

    See also
    --------
    pyannote.metrics.detection.DetectionPrecision
    pyannote.metrics.detection.DetectionRecall
    pyannote.metrics.base.f_measure

    """

    @classmethod
    def metric_name(cls):
        return DFS_NAME

    @classmethod
    def metric_components(cls):
        return [DFS_PRECISION_RETRIEVED, DFS_RECALL_RELEVANT, DFS_RELEVANT_RETRIEVED]

    def __init__(self, collar=0.0, skip_overlap=False,
                 beta=1., **kwargs):
        super(DetectionPrecisionRecallFMeasure, self).__init__(**kwargs)
        self.collar = collar
        self.skip_overlap = skip_overlap
        self.beta = beta

    def compute_components(self, reference, hypothesis, uem=None, **kwargs):

        reference, hypothesis, uem = self.uemify(
            reference, hypothesis, uem=uem,
            collar=self.collar, skip_overlap=self.skip_overlap,
            returns_uem=True)

        reference = reference.get_timeline(copy=False).support()
        hypothesis = hypothesis.get_timeline(copy=False).support()

        reference_ = reference.gaps(support=uem)
        hypothesis_ = hypothesis.gaps(support=uem)

        # Better to recompute everything from scratch instead of calling the
        # DetectionPrecision & DetectionRecall classes (we skip one of the loop
        # that computes the amount of true positives).
        true_positive = 0.
        for r, h in reference.co_iter(hypothesis):
            true_positive += (r & h).duration

        false_positive = 0.
        for r_, h in reference_.co_iter(hypothesis):
            false_positive += (r_ & h).duration

        false_negative = 0.
        for r, h_ in reference.co_iter(hypothesis_):
            false_negative += (r & h_).duration

        detail = {DFS_PRECISION_RETRIEVED: true_positive + false_positive,
                  DFS_RECALL_RELEVANT: true_positive + false_negative,
                  DFS_RELEVANT_RETRIEVED: true_positive}

        return detail

    def compute_metric(self, detail):
        _, _, value = self.compute_metrics(detail=detail)
        return value

    def compute_metrics(self, detail=None):

        detail = self.accumulated_ if detail is None else detail
        precision_retrieved = detail[DFS_PRECISION_RETRIEVED]
        recall_relevant = detail[DFS_RECALL_RELEVANT]
        relevant_retrieved = detail[DFS_RELEVANT_RETRIEVED]

        # Special cases : precision
        if precision_retrieved == 0.:
            precision = 1
        else:
            precision = relevant_retrieved / precision_retrieved

        # Special cases : recall
        if recall_relevant == 0.:
            if relevant_retrieved == 0:
                recall = 1.
            else:
                recall = 0.
        else:
            recall = relevant_retrieved / recall_relevant

        return precision, recall, f_measure(precision, recall, beta=self.beta)


DCF_NAME = 'detection cost function'
DCF_POS_TOTAL = 'positive class total' # Total duration of positive class.
DCF_NEG_TOTAL = 'negative class total' # Total duration of negative class.
DCF_FALSE_ALARM = 'false alarm' # Total duration of false alarms.
DCF_MISS = 'miss' # Total duration of misses.

class DetectionCostFunction(UEMSupportMixin, BaseMetric):
    """Detection cost function.

    This metric can be used to evaluate binary classification tasks such as
    speech activity detection. Inputs are expected to only contain segments
    corresponding to the positive class (e.g. speech regions). Gaps in the
    inputs considered as the negative class (e.g. non-speech regions).

    Detection cost function (DCF), as defined by NIST for OpenSAT 2019, is
    0.25*far + 0.75*missr, where far is the false alarm rate
    (i.e., the proportion of non-speech incorrectly classified as speech)
    and missr is the miss rate (i.e., the proportion of speech incorrectly
    classified as non-speech.

    Parameters
    ----------
    collar : float, optional
        Duration (in seconds) of collars removed from evaluation around
        boundaries of reference segments (one half before, one half after).
        Defaults to 0.0.

    skip_overlap : bool, optional
        Set to True to not evaluate overlap regions.
        Defaults to False (i.e. keep overlap regions).

    fa_weight : float, optional
        Weight for false alarm rate.
        Defaults to 0.25.

    miss_weight : float, optional
        Weight for miss rate.
        Defaults to 0.75.

    kwargs
        Keyword arguments passed to :class:`pyannote.metrics.base.BaseMetric`.

    References
    ----------
    "OpenSAT19 Evaluation Plan v2." https://www.nist.gov/system/files/documents/2018/11/05/opensat19_evaluation_plan_v2_11-5-18.pdf
    """
    def __init__(self, collar=0.0, skip_overlap=False, fa_weight=0.25,
                 miss_weight=0.75, **kwargs):
        super(DetectionCostFunction, self).__init__(**kwargs)
        self.collar = collar
        self.skip_overlap = skip_overlap
        self.fa_weight = fa_weight
        self.miss_weight = miss_weight

    @classmethod
    def metric_name(cls):
        return DCF_NAME

    @classmethod
    def metric_components(cls):
        return [DCF_POS_TOTAL, DCF_NEG_TOTAL, DCF_FALSE_ALARM, DCF_MISS]

    def compute_components(self, reference, hypothesis, uem=None, **kwargs):
        reference, hypothesis, uem = self.uemify(
            reference, hypothesis, uem=uem,
            collar=self.collar, skip_overlap=self.skip_overlap,
            returns_uem=True)

        # Obtain timelines corresponding to positive class.
        reference = reference.get_timeline(copy=False).support()
        hypothesis = hypothesis.get_timeline(copy=False).support()

        # Obtain timelines corresponding to negative class.
        reference_ = reference.gaps(support=uem)
        hypothesis_ = hypothesis.gaps(support=uem)

        # Compute total positive/negative durations.
        pos_dur = reference.duration()
        neg_dur = reference_.duration()

        # Compute total miss duration.
        miss_dur = 0.0
        for r, h_ in reference.co_iter(hypothesis_):
            miss_dur += (r & h_).duration

        # Compute total false alarm duration.
        fa_dur = 0.0
        for r_, h in reference_.co_iter(hypothesis):
            fa_dur += (r_ & h).duration

        components = {
            DCF_POS_TOTAL : pos_dur,
            DCF_NEG_TOTAL : neg_dur,
            DCF_MISS : miss_dur,
            DCF_FALSE_ALARM : fa_dur}

        return components

    def compute_metric(self, components):
        def _compute_rate(num, denom):
            if denom == 0.0:
                if num == 0.0:
                    return 0.0
                return 1.0
            return num/denom

        # Compute false alarm rate.
        neg_dur = components[DCF_NEG_TOTAL]
        fa_dur = components[DCF_FALSE_ALARM]
        fa_rate = _compute_rate(fa_dur, neg_dur)

        # Compute miss rate.
        pos_dur = components[DCF_POS_TOTAL]
        miss_dur = components[DCF_MISS]
        miss_rate = _compute_rate(miss_dur, pos_dur)

        return self.fa_weight*fa_rate + self.miss_weight*miss_rate<|MERGE_RESOLUTION|>--- conflicted
+++ resolved
@@ -25,21 +25,11 @@
 
 # AUTHORS
 # Hervé BREDIN - http://herve.niderb.fr
-<<<<<<< HEAD
-from typing import Optional, Dict, List
-
-from pyannote.core import Timeline, Annotation
-
-from .base import BaseMetric
-from .types import MetricComponents
-=======
 # Marvin LAVECHIN
 
 from .base import BaseMetric, f_measure
->>>>>>> 243550d6
 from .utils import UEMSupportMixin
 
-# TODO: can't we put these as class attributes?
 DER_NAME = 'detection error rate'
 DER_TOTAL = 'total'
 DER_FALSE_ALARM = 'false alarm'
@@ -71,11 +61,11 @@
     """
 
     @classmethod
-    def metric_name(cls) -> str:
+    def metric_name(cls):
         return DER_NAME
 
     @classmethod
-    def metric_components(cls) -> List[str]:
+    def metric_components(cls):
         return [DER_TOTAL, DER_FALSE_ALARM, DER_MISS]
 
     def __init__(self, collar=0.0, skip_overlap=False, **kwargs):
@@ -83,11 +73,7 @@
         self.collar = collar
         self.skip_overlap = skip_overlap
 
-    def compute_components(self,
-                           reference: Annotation,
-                           hypothesis: Timeline,
-                           uem: Optional[Timeline] = None,
-                           **kwargs) -> Dict:
+    def compute_components(self, reference, hypothesis, uem=None, **kwargs):
 
         reference, hypothesis, uem = self.uemify(
             reference, hypothesis, uem=uem,
@@ -108,15 +94,14 @@
         for r, h_ in reference.co_iter(hypothesis_):
             false_negative += (r & h_).duration
 
-        detail = {
-            DER_MISS: false_negative,
-            DER_FALSE_ALARM: false_positive,
-            DER_TOTAL: reference.duration()
-        }
+        detail = {}
+        detail[DER_MISS] = false_negative
+        detail[DER_FALSE_ALARM] = false_positive
+        detail[DER_TOTAL] = reference.duration()
 
         return detail
 
-    def compute_metric(self, detail: Dict) -> float:
+    def compute_metric(self, detail):
         error = 1. * (detail[DER_FALSE_ALARM] + detail[DER_MISS])
         total = 1. * detail[DER_TOTAL]
         if total == 0.:
@@ -160,19 +145,15 @@
     """
 
     @classmethod
-    def metric_name(cls) -> str:
+    def metric_name(cls):
         return ACCURACY_NAME
 
     @classmethod
-    def metric_components(cls) -> List[str]:
+    def metric_components(cls):
         return [ACCURACY_TRUE_POSITIVE, ACCURACY_TRUE_NEGATIVE,
                 ACCURACY_FALSE_POSITIVE, ACCURACY_FALSE_NEGATIVE]
 
-    def compute_components(self,
-                           reference: Annotation,
-                           hypothesis: Timeline,
-                           uem: Optional[Timeline] = None,
-                           **kwargs) -> MetricComponents:
+    def compute_components(self, reference, hypothesis, uem=None, **kwargs):
 
         reference, hypothesis, uem = self.uemify(
             reference, hypothesis, uem=uem,
@@ -201,15 +182,15 @@
         for r, h_ in reference.co_iter(hypothesis_):
             false_negative += (r & h_).duration
 
-        detail = {
-            ACCURACY_TRUE_NEGATIVE: true_negative,
-            ACCURACY_TRUE_POSITIVE: true_positive,
-            ACCURACY_FALSE_NEGATIVE: false_negative,
-            ACCURACY_FALSE_POSITIVE: false_positive}
+        detail = {}
+        detail[ACCURACY_TRUE_NEGATIVE] = true_negative
+        detail[ACCURACY_TRUE_POSITIVE] = true_positive
+        detail[ACCURACY_FALSE_NEGATIVE] = false_negative
+        detail[ACCURACY_FALSE_POSITIVE] = false_positive
 
         return detail
 
-    def compute_metric(self, detail: MetricComponents) -> float:
+    def compute_metric(self, detail):
         numerator = 1. * (detail[ACCURACY_TRUE_NEGATIVE] +
                           detail[ACCURACY_TRUE_POSITIVE])
         denominator = 1. * (detail[ACCURACY_TRUE_NEGATIVE] +
@@ -252,18 +233,14 @@
     """
 
     @classmethod
-    def metric_name(cls) -> str:
+    def metric_name(cls):
         return PRECISION_NAME
 
     @classmethod
-    def metric_components(cls) -> List[str]:
+    def metric_components(cls):
         return [PRECISION_RETRIEVED, PRECISION_RELEVANT_RETRIEVED]
 
-    def compute_components(self,
-                           reference: Annotation,
-                           hypothesis: Timeline,
-                           uem: Optional[Timeline] = None,
-                           **kwargs) -> MetricComponents:
+    def compute_components(self, reference, hypothesis, uem=None, **kwargs):
 
         reference, hypothesis, uem = self.uemify(
             reference, hypothesis, uem=uem,
@@ -283,12 +260,13 @@
         for r_, h in reference_.co_iter(hypothesis):
             false_positive += (r_ & h).duration
 
-        detail = {PRECISION_RETRIEVED: true_positive + false_positive,
-                  PRECISION_RELEVANT_RETRIEVED: true_positive}
+        detail = {}
+        detail[PRECISION_RETRIEVED] = true_positive + false_positive
+        detail[PRECISION_RELEVANT_RETRIEVED] = true_positive
 
         return detail
 
-    def compute_metric(self, detail: MetricComponents) -> float:
+    def compute_metric(self, detail):
         relevant_retrieved = 1. * detail[PRECISION_RELEVANT_RETRIEVED]
         retrieved = 1. * detail[PRECISION_RETRIEVED]
         if retrieved == 0.:
@@ -333,11 +311,7 @@
     def metric_components(cls):
         return [RECALL_RELEVANT, RECALL_RELEVANT_RETRIEVED]
 
-    def compute_components(self,
-                           reference: Annotation,
-                           hypothesis: Timeline,
-                           uem: Optional[Timeline] = None,
-                           **kwargs) -> MetricComponents:
+    def compute_components(self, reference, hypothesis, uem=None, **kwargs):
 
         reference, hypothesis, uem = self.uemify(
             reference, hypothesis, uem=uem,
@@ -357,13 +331,13 @@
         for r, h_ in reference.co_iter(hypothesis_):
             false_negative += (r & h_).duration
 
-        detail = {
-            RECALL_RELEVANT: true_positive + false_negative,
-            RECALL_RELEVANT_RETRIEVED: true_positive}
+        detail = {}
+        detail[RECALL_RELEVANT] = true_positive + false_negative
+        detail[RECALL_RELEVANT_RETRIEVED] = true_positive
 
         return detail
 
-    def compute_metric(self, detail: MetricComponents) -> float:
+    def compute_metric(self, detail):
         relevant_retrieved = 1. * detail[RECALL_RELEVANT_RETRIEVED]
         relevant = 1. * detail[RECALL_RELEVANT]
         if relevant == 0.:
